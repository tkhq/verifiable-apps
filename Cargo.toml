--- conflicted
+++ resolved
@@ -8,14 +8,10 @@
 [workspace]
 members = [
 	"apps/reshard/app",
+	"apps/reshard/host",
 	"common/host_primitives",
 	"common/health_check",
-<<<<<<< HEAD
-	"apps/reshard/app",
-	"apps/reshard/host"
-=======
 	"e2e"
->>>>>>> a10630c8
 ]
 
 resolver = "2"
